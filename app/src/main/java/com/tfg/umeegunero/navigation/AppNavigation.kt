package com.tfg.umeegunero.navigation

import android.content.Context
import androidx.compose.material3.Scaffold
import androidx.compose.runtime.Composable
import androidx.compose.runtime.collectAsState
import androidx.compose.runtime.getValue
import androidx.compose.runtime.mutableStateOf
import androidx.compose.runtime.remember
import androidx.compose.runtime.setValue
import androidx.compose.ui.Modifier
import androidx.compose.ui.platform.LocalContext
import androidx.hilt.navigation.compose.hiltViewModel
import androidx.navigation.NavBackStackEntry
import androidx.navigation.NavController
import androidx.navigation.NavHostController
import androidx.navigation.NavType
import androidx.navigation.compose.NavHost
import androidx.navigation.compose.composable
import androidx.navigation.compose.rememberNavController
import androidx.navigation.navArgument
import com.tfg.umeegunero.data.model.Centro
import com.tfg.umeegunero.data.model.TipoUsuario
import com.tfg.umeegunero.data.model.UserType
import com.tfg.umeegunero.feature.admin.screen.AdminDashboardScreen
import com.tfg.umeegunero.feature.admin.screen.AddCentroScreen
import com.tfg.umeegunero.feature.admin.screen.AlumnoListScreen
import com.tfg.umeegunero.feature.admin.screen.CalendarioScreen
import com.tfg.umeegunero.feature.admin.screen.ClasesScreen
import com.tfg.umeegunero.feature.admin.screen.CursosScreen
import com.tfg.umeegunero.feature.admin.screen.DetalleCentroScreen
import com.tfg.umeegunero.feature.admin.screen.EditCentroScreen
import com.tfg.umeegunero.feature.admin.screen.EstadisticasScreen
import com.tfg.umeegunero.feature.admin.screen.FamiliarListScreen
import com.tfg.umeegunero.feature.admin.screen.NotificacionesScreen
import com.tfg.umeegunero.feature.admin.screen.ProfesorListScreen
import com.tfg.umeegunero.feature.admin.screen.UserDetailScreen
import com.tfg.umeegunero.feature.auth.screen.LoginScreen
import com.tfg.umeegunero.feature.auth.screen.RegistroScreen
import com.tfg.umeegunero.feature.centro.screen.CentroDashboardScreen
import com.tfg.umeegunero.feature.centro.screen.academico.AddCursoScreen
import com.tfg.umeegunero.feature.centro.screen.academico.AddClaseScreen
import com.tfg.umeegunero.feature.common.config.screen.ConfiguracionScreen
import com.tfg.umeegunero.feature.common.config.screen.PerfilConfiguracion
import com.tfg.umeegunero.feature.common.config.viewmodel.ConfiguracionViewModel
import com.tfg.umeegunero.feature.common.perfil.screen.PerfilScreen
import com.tfg.umeegunero.feature.common.screen.DummyScreen
import com.tfg.umeegunero.feature.common.welcome.screen.WelcomeScreen
import com.tfg.umeegunero.feature.familiar.screen.FamiliarDashboardScreen
import com.tfg.umeegunero.feature.familiar.screen.HiltFamiliarDashboardScreen
import com.tfg.umeegunero.feature.profesor.screen.ProfesorDashboardScreen
import com.tfg.umeegunero.feature.profesor.viewmodel.ProfesorDashboardViewModel
import com.tfg.umeegunero.feature.familiar.viewmodel.FamiliarDashboardViewModel
import com.tfg.umeegunero.feature.common.welcome.screen.WelcomeUserType
import com.tfg.umeegunero.feature.auth.screen.RecuperarPasswordScreen
<<<<<<< HEAD
import com.tfg.umeegunero.feature.common.welcome.screen.SoporteTecnicoScreen
import com.tfg.umeegunero.feature.admin.screen.EmailConfigScreen
=======
import com.tfg.umeegunero.feature.common.support.screen.FAQScreen
import com.tfg.umeegunero.feature.common.support.screen.TechnicalSupportScreen
>>>>>>> d76270df

/**
 * Navegación principal de la aplicación
 */
@Composable
fun AppNavigation(
    navController: NavHostController = rememberNavController(),
    onCloseApp: () -> Unit = {} // Para cerrar la app
) {
    NavHost(
        navController = navController,
        startDestination = AppScreens.Welcome.route
    ) {
        // Pantalla de bienvenida
        composable(route = AppScreens.Welcome.route) {
            WelcomeScreen(
                onNavigateToLogin = { userType ->
                    val userTypeRoute = when (userType) {
                        WelcomeUserType.ADMIN -> "ADMIN"
                        WelcomeUserType.CENTRO -> "CENTRO"
                        WelcomeUserType.PROFESOR -> "PROFESOR"
                        WelcomeUserType.FAMILIAR -> "FAMILIAR"
                    }
                    navController.navigate(
                        AppScreens.Login.createRoute(userTypeRoute)
                    )
                },
                onNavigateToRegister = {
                    navController.navigate(AppScreens.Registro.route)
                },
                onCloseApp = onCloseApp,
<<<<<<< HEAD
                onNavigateToSupport = {
                    navController.navigate(AppScreens.SoporteTecnico.route)
=======
                onDemoRequested = {
                    // Navegar a una pantalla demo (podemos usar Dummy para esto)
                    navController.navigate(AppScreens.Dummy.createRoute("Vista previa de la aplicación"))
                },
                onNavigateToTechnicalSupport = {
                    navController.navigate(AppScreens.TechnicalSupport.route)
                },
                onNavigateToFAQ = {
                    navController.navigate(AppScreens.FAQ.route)
>>>>>>> d76270df
                }
            )
        }

        // Pantalla de soporte técnico
        composable(route = AppScreens.SoporteTecnico.route) {
            SoporteTecnicoScreen(
                onNavigateBack = { navController.popBackStack() }
            )
        }

        // Pantalla de configuración de email para el administrador
        composable(route = AppScreens.EmailConfig.route) {
            EmailConfigScreen(
                onNavigateBack = { navController.popBackStack() }
            )
        }

        // Pantalla de inicio de sesión (recibe tipo de usuario)
        composable(
            route = AppScreens.Login.route,
            arguments = listOf(
                navArgument("userType") {
                    type = NavType.StringType
                }
            )
        ) { backStackEntry ->
            val userTypeStr = backStackEntry.arguments?.getString("userType") ?: "FAMILIAR"
            val userType = remember(userTypeStr) {
                when(userTypeStr) {
                    "ADMIN" -> UserType.ADMIN_APP
                    "CENTRO" -> UserType.ADMIN_CENTRO
                    "PROFESOR" -> UserType.PROFESOR
                    else -> UserType.FAMILIAR
                }
            }

            LoginScreen(
                userType = userType,
                viewModel = hiltViewModel(),
                onNavigateBack = { navController.popBackStack() },
                onLoginSuccess = {
                    val route = when(userType) {
                        UserType.ADMIN_APP -> AppScreens.AdminDashboard.route
                        UserType.ADMIN_CENTRO -> AppScreens.CentroDashboard.route
                        UserType.PROFESOR -> AppScreens.ProfesorDashboard.route
                        UserType.FAMILIAR -> AppScreens.FamiliarDashboard.route
                    }
                    navController.navigate(route) {
                        popUpTo(AppScreens.Welcome.route) { inclusive = true }
                    }
                },
                onForgotPassword = {
                    navController.navigate(AppScreens.RecuperarPassword.route)
                }
            )
        }

        // Pantalla de registro
        composable(route = AppScreens.Registro.route) {
            RegistroScreen(
                viewModel = hiltViewModel(),
                onNavigateBack = { navController.popBackStack() },
                onRegistroCompletado = {
                    navController.navigate(AppScreens.Login.createRoute("FAMILIAR")) {
                        popUpTo(AppScreens.Welcome.route)
                    }
                }
            )
        }

        // Pantalla de configuración (compartida por todos los perfiles)
        composable(route = AppScreens.Config.route) {
            // Determinamos el perfil basado en la ruta anterior
            val perfil = when {
                navController.previousBackStackEntry?.destination?.route == AppScreens.AdminDashboard.route -> 
                    PerfilConfiguracion.ADMIN
                navController.previousBackStackEntry?.destination?.route == AppScreens.CentroDashboard.route -> 
                    PerfilConfiguracion.CENTRO
                navController.previousBackStackEntry?.destination?.route == AppScreens.ProfesorDashboard.route -> 
                    PerfilConfiguracion.PROFESOR
                navController.previousBackStackEntry?.destination?.route == AppScreens.FamiliarDashboard.route -> 
                    PerfilConfiguracion.FAMILIAR
                else -> PerfilConfiguracion.SISTEMA
            }
            
            // Registramos la ruta anterior para poder volver a ella
            val previousRoute = when (perfil) {
                PerfilConfiguracion.ADMIN -> AppScreens.AdminDashboard.route
                PerfilConfiguracion.CENTRO -> AppScreens.CentroDashboard.route
                PerfilConfiguracion.PROFESOR -> AppScreens.ProfesorDashboard.route
                PerfilConfiguracion.FAMILIAR -> AppScreens.FamiliarDashboard.route
                else -> AppScreens.Welcome.route
            }
            
            ConfiguracionScreen(
                perfil = perfil,
                onNavigateBack = { 
                    // Navegamos de regreso a la pantalla de inicio correspondiente
                    navController.navigate(previousRoute) {
                        popUpTo(AppScreens.Config.route) { inclusive = true }
                    }
                },
                onMenuClick = {
                    // Volvemos a la pantalla anterior, que ya tiene su drawer configurado
                    navController.popBackStack()
                }
            )
        }

        // Pantalla de añadir centro (admin)
        composable(route = AppScreens.AddCentro.route) {
            AddCentroScreen(
                viewModel = hiltViewModel(),
                navController = navController
            )
        }

        // Pantalla de editar centro (admin)
        composable(
            route = AppScreens.EditCentro.route,
            arguments = listOf(
                navArgument("centroId") {
                    type = NavType.StringType
                }
            )
        ) { backStackEntry ->
            val centroId = backStackEntry.arguments?.getString("centroId") ?: ""

            EditCentroScreen(
                navController = navController,
                centroId = centroId,
                viewModel = hiltViewModel()
            )
        }
        
        // Pantalla de detalle de centro (admin)
        composable(
            route = AppScreens.DetalleCentro.route,
            arguments = listOf(
                navArgument("centroId") {
                    type = NavType.StringType
                }
            )
        ) { backStackEntry ->
            val centroId = backStackEntry.arguments?.getString("centroId") ?: ""
            
            DetalleCentroScreen(
                viewModel = hiltViewModel(),
                onNavigateBack = { navController.popBackStack() },
                onMenuClick = {
                    // Volvemos a la pantalla anterior, que ya tiene su drawer configurado
                    navController.popBackStack()
                },
                onEditCentro = { centroId ->
                    navController.navigate(AppScreens.EditCentro.createRoute(centroId))
                }
            )
        }

        // Pantalla de dashboard de administrador
        composable(route = AppScreens.AdminDashboard.route) {
            AdminDashboardScreen(
                navController = navController,
                viewModel = hiltViewModel()
            )
        }

        // Pantalla de dashboard de centro
        composable(route = AppScreens.CentroDashboard.route) {
            CentroDashboardScreen(
                navController = navController
            )
        }

        // Pantalla de dashboard de profesor
        composable(route = AppScreens.ProfesorDashboard.route) {
            val viewModel: ProfesorDashboardViewModel = hiltViewModel()
            val uiState by viewModel.uiState.collectAsState()
            
            ProfesorDashboardScreen(
                navController = navController,
                isLoading = uiState.isLoading,
                error = uiState.error,
                selectedTab = uiState.selectedTab,
                onTabSelected = viewModel::setSelectedTab,
                alumnosPendientes = uiState.alumnosPendientes,
                alumnos = uiState.alumnos,
                mensajesNoLeidos = emptyList(),
                totalMensajesNoLeidos = uiState.totalMensajesNoLeidos,
                onNavigateToDetalleAlumno = { alumnoId -> 
                    navController.navigate(AppScreens.StudentDetail.createRoute(alumnoId)) 
                },
                onNavigateToChat = { familiarId, alumnoId ->
                    navController.navigate(AppScreens.Chat.createRoute(familiarId, alumnoId))
                },
                onCrearRegistroActividad = { alumnoId ->
                    // Acción para crear registro
                },
                onErrorDismissed = viewModel::clearError,
                onLogout = {
                    viewModel.logout()
                    navController.navigate(AppScreens.Welcome.route) {
                        popUpTo(AppScreens.ProfesorDashboard.route) { inclusive = true }
                    }
                }
            )
        }

        // Pantalla de dashboard de familiar
        composable(route = AppScreens.FamiliarDashboard.route) {
            HiltFamiliarDashboardScreen(
                navController = navController
            )
        }

        // Pantalla de añadir usuario
        composable(
            route = AppScreens.AddUser.route,
            arguments = listOf(
                navArgument("isAdminApp") {
                    type = NavType.BoolType
                    defaultValue = true
                }
            )
        ) { backStackEntry ->
            val isAdminApp = backStackEntry.arguments?.getBoolean("isAdminApp") ?: true
            // Comentado temporalmente hasta implementar AddUserScreen y componentes relacionados
            /*
            val viewModel: AddUserViewModel = hiltViewModel()
            val viewModelUiState = viewModel.uiState.collectAsState().value

            // Creamos una lista de centros disponibles (esto debería venir del ViewModel en una implementación real)
            val centrosDisponibles = remember { emptyList<Centro>() }

            // Buscamos el centro seleccionado por su ID (si existe)
            val centroSeleccionado = remember(viewModelUiState.centroId, centrosDisponibles) {
                if (viewModelUiState.centroId.isNotEmpty()) {
                    centrosDisponibles.find { it.id == viewModelUiState.centroId }
                } else {
                    null
                }
            }

            // Adaptamos el estado del ViewModel al formato que espera AddUserScreen
            val adaptedUiState = AddUserUiState(
                dni = viewModelUiState.dni,
                dniError = viewModelUiState.dniError,
                email = viewModelUiState.email,
                emailError = viewModelUiState.emailError,
                password = viewModelUiState.password,
                passwordError = viewModelUiState.passwordError,
                confirmPassword = viewModelUiState.confirmPassword,
                confirmPasswordError = viewModelUiState.confirmPasswordError,
                nombre = viewModelUiState.nombre,
                nombreError = viewModelUiState.nombreError,
                apellidos = viewModelUiState.apellidos,
                apellidosError = viewModelUiState.apellidosError,
                telefono = viewModelUiState.telefono,
                telefonoError = viewModelUiState.telefonoError,
                tipoUsuario = viewModelUiState.tipoUsuario,
                centroSeleccionado = centroSeleccionado,
                centrosDisponibles = centrosDisponibles,
                isLoading = viewModelUiState.isLoading,
                error = viewModelUiState.error,
                success = viewModelUiState.success,
                isAdminApp = isAdminApp
            )

            AddUserScreen(
                uiState = adaptedUiState,
                onUpdateDni = viewModel::updateDni,
                onUpdateEmail = viewModel::updateEmail,
                onUpdatePassword = viewModel::updatePassword,
                onUpdateConfirmPassword = viewModel::updateConfirmPassword,
                onUpdateNombre = viewModel::updateNombre,
                onUpdateApellidos = viewModel::updateApellidos,
                onUpdateTelefono = viewModel::updateTelefono,
                onUpdateTipoUsuario = viewModel::updateTipoUsuario,
                onUpdateCentroSeleccionado = { centro ->
                    centro?.let { viewModel.updateCentroSeleccionado(it.id) }
                },
                onSaveUser = viewModel::saveUser,
                onClearError = viewModel::clearError,
                onNavigateBack = { navController.popBackStack() }
            )
            */
            
            // Mientras tanto, mostramos una pantalla dummy para añadir usuario
            DummyScreen(
                title = "Añadir Usuario",
                onNavigateBack = { navController.popBackStack() },
                onMenuClick = {}
            )
        }

        // Pantallas de gestión académica
        // Añadir curso
        composable(
            route = AppScreens.AddCurso.route,
            arguments = listOf(
                navArgument("centroId") {
                    type = NavType.StringType
                }
            )
        ) { backStackEntry ->
            val centroId = backStackEntry.arguments?.getString("centroId") ?: ""

            AddCursoScreen(
                viewModel = hiltViewModel(),
                cursoId = "",
                centroId = centroId,
                onNavigateBack = { navController.popBackStack() },
                onCursoAdded = { navController.popBackStack() }
            )
        }

        // Editar curso
        composable(
            route = AppScreens.EditCurso.route,
            arguments = listOf(
                navArgument("centroId") {
                    type = NavType.StringType
                },
                navArgument("cursoId") {
                    type = NavType.StringType
                }
            )
        ) { backStackEntry ->
            val centroId = backStackEntry.arguments?.getString("centroId") ?: ""
            val cursoId = backStackEntry.arguments?.getString("cursoId") ?: ""

            AddCursoScreen(
                viewModel = hiltViewModel(),
                cursoId = cursoId,
                centroId = centroId,
                onNavigateBack = { navController.popBackStack() },
                onCursoAdded = { navController.popBackStack() }
            )
        }

        // Añadir clase
        composable(
            route = AppScreens.AddClase.route,
            arguments = listOf(
                navArgument("centroId") {
                    type = NavType.StringType
                }
            )
        ) { backStackEntry ->
            val centroId = backStackEntry.arguments?.getString("centroId") ?: ""

            AddClaseScreen(
                viewModel = hiltViewModel(),
                claseId = "",
                centroId = centroId,
                onNavigateBack = { navController.popBackStack() },
                onClaseAdded = { navController.popBackStack() }
            )
        }

        // Editar clase
        composable(
            route = AppScreens.EditClase.route,
            arguments = listOf(
                navArgument("centroId") {
                    type = NavType.StringType
                },
                navArgument("claseId") {
                    type = NavType.StringType
                }
            )
        ) { backStackEntry ->
            val centroId = backStackEntry.arguments?.getString("centroId") ?: ""
            val claseId = backStackEntry.arguments?.getString("claseId") ?: ""

            AddClaseScreen(
                viewModel = hiltViewModel(),
                claseId = claseId,
                centroId = centroId,
                onNavigateBack = { navController.popBackStack() },
                onClaseAdded = { navController.popBackStack() }
            )
        }

        // Pantalla para funcionalidades en desarrollo
        composable(
            route = AppScreens.Dummy.route,
            arguments = listOf(
                navArgument("title") {
                    type = NavType.StringType
                }
            )
        ) { backStackEntry ->
            val title = backStackEntry.arguments?.getString("title") ?: "Funcionalidad en Desarrollo"
            
            DummyScreen(
                title = title,
                onNavigateBack = { navController.popBackStack() },
                onMenuClick = {}
            )
        }

        // Pantalla de perfil
        composable(
            route = AppScreens.Perfil.route
        ) {
            PerfilScreen(
                title = "Mi Perfil",
                onNavigateBack = { navController.popBackStack() },
                onMenuClick = {}
            )
        }

        // Pantalla de calendario
        composable(route = AppScreens.Calendario.route) {
            CalendarioScreen(
                navController = navController
            )
        }

        // Pantalla de gestión de cursos (admin)
        composable(
            route = AppScreens.Cursos.route
        ) {
            CursosScreen(
                navController = navController,
                viewModel = hiltViewModel()
            )
        }

        // Pantalla de gestión de clases (admin)
        composable(
            route = AppScreens.Clases.route
        ) {
            ClasesScreen(
                navController = navController,
                viewModel = hiltViewModel()
            )
        }
        
        // Pantalla de gestión de profesores (admin)
        composable(
            route = AppScreens.ProfesorList.route
        ) {
            ProfesorListScreen(
                navController = navController,
                viewModel = hiltViewModel()
            )
        }
        
        // Pantalla de gestión de alumnos (admin)
        composable(
            route = AppScreens.AlumnoList.route
        ) {
            AlumnoListScreen(
                navController = navController,
                viewModel = hiltViewModel()
            )
        }
        
        // Pantalla de gestión de familiares (admin)
        composable(
            route = AppScreens.FamiliarList.route
        ) {
            FamiliarListScreen(
                navController = navController,
                viewModel = hiltViewModel()
            )
        }

        // Pantalla de detalle de usuario
        composable(
            route = AppScreens.UserDetail.route,
            arguments = listOf(
                navArgument("dni") {
                    type = NavType.StringType
                }
            )
        ) { backStackEntry ->
            val dni = backStackEntry.arguments?.getString("dni") ?: ""
            
            UserDetailScreen(
                navController = navController,
                dni = dni
            )
        }

        // Estadísticas
        composable(route = AppScreens.Estadisticas.route) {
            EstadisticasScreen(navController = navController)
        }
        
        // Notificaciones
        composable(route = AppScreens.Notificaciones.route) {
            NotificacionesScreen(navController = navController)
        }

        // Pantalla de chat
        composable(
            route = AppScreens.Chat.route,
            arguments = listOf(
                navArgument("familiarId") { type = NavType.StringType },
                navArgument("alumnoId") { 
                    type = NavType.StringType
                    nullable = true
                    defaultValue = null
                }
            )
        ) { entry ->
            val familiarId = entry.arguments?.getString("familiarId") ?: ""
            val alumnoId = entry.arguments?.getString("alumnoId")
            
            com.tfg.umeegunero.feature.profesor.screen.ChatScreen(
                viewModel = hiltViewModel(),
                onNavigateBack = { navController.navigateUp() }
            )
        }

        // Pantalla de recuperación de contraseña
        composable(route = AppScreens.RecuperarPassword.route) {
            RecuperarPasswordScreen(
                viewModel = hiltViewModel(),
                onNavigateBack = { navController.popBackStack() }
            )
        }

        // Pantalla de soporte técnico
        composable(route = AppScreens.TechnicalSupport.route) {
            TechnicalSupportScreen(
                onNavigateBack = {
                    navController.popBackStack()
                }
            )
        }

        // Pantalla de preguntas frecuentes
        composable(route = AppScreens.FAQ.route) {
            FAQScreen(
                onNavigateBack = {
                    navController.popBackStack()
                }
            )
        }
    }
}

@Composable
fun NavGraph(
    navController: NavHostController,
    context: Context = LocalContext.current,
    startDestination: String = AppScreens.Login.route
) {
    // ... existing code ...
    
    NavHost(
        navController = navController,
        startDestination = startDestination
    ) {
        // ... existing code ...
        
        // Estadísticas
        composable(route = AppScreens.Estadisticas.route) {
            EstadisticasScreen(navController = navController)
        }
        
        // Notificaciones
        composable(route = AppScreens.Notificaciones.route) {
            NotificacionesScreen(navController = navController)
        }
        
        // ... existing code ...
    }
}<|MERGE_RESOLUTION|>--- conflicted
+++ resolved
@@ -53,13 +53,9 @@
 import com.tfg.umeegunero.feature.familiar.viewmodel.FamiliarDashboardViewModel
 import com.tfg.umeegunero.feature.common.welcome.screen.WelcomeUserType
 import com.tfg.umeegunero.feature.auth.screen.RecuperarPasswordScreen
-<<<<<<< HEAD
-import com.tfg.umeegunero.feature.common.welcome.screen.SoporteTecnicoScreen
-import com.tfg.umeegunero.feature.admin.screen.EmailConfigScreen
-=======
 import com.tfg.umeegunero.feature.common.support.screen.FAQScreen
 import com.tfg.umeegunero.feature.common.support.screen.TechnicalSupportScreen
->>>>>>> d76270df
+import com.tfg.umeegunero.feature.admin.screen.EmailConfigScreen
 
 /**
  * Navegación principal de la aplicación
@@ -91,10 +87,6 @@
                     navController.navigate(AppScreens.Registro.route)
                 },
                 onCloseApp = onCloseApp,
-<<<<<<< HEAD
-                onNavigateToSupport = {
-                    navController.navigate(AppScreens.SoporteTecnico.route)
-=======
                 onDemoRequested = {
                     // Navegar a una pantalla demo (podemos usar Dummy para esto)
                     navController.navigate(AppScreens.Dummy.createRoute("Vista previa de la aplicación"))
@@ -104,14 +96,20 @@
                 },
                 onNavigateToFAQ = {
                     navController.navigate(AppScreens.FAQ.route)
->>>>>>> d76270df
                 }
             )
         }
 
         // Pantalla de soporte técnico
-        composable(route = AppScreens.SoporteTecnico.route) {
-            SoporteTecnicoScreen(
+        composable(route = AppScreens.TechnicalSupport.route) {
+            TechnicalSupportScreen(
+                onNavigateBack = { navController.popBackStack() }
+            )
+        }
+
+        // Pantalla de preguntas frecuentes
+        composable(route = AppScreens.FAQ.route) {
+            FAQScreen(
                 onNavigateBack = { navController.popBackStack() }
             )
         }
@@ -631,24 +629,6 @@
                 onNavigateBack = { navController.popBackStack() }
             )
         }
-
-        // Pantalla de soporte técnico
-        composable(route = AppScreens.TechnicalSupport.route) {
-            TechnicalSupportScreen(
-                onNavigateBack = {
-                    navController.popBackStack()
-                }
-            )
-        }
-
-        // Pantalla de preguntas frecuentes
-        composable(route = AppScreens.FAQ.route) {
-            FAQScreen(
-                onNavigateBack = {
-                    navController.popBackStack()
-                }
-            )
-        }
     }
 }
 
